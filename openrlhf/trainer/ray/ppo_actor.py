import itertools
import math
import os
import socket
from typing import Callable, Dict, List

import deepspeed
import ray
import torch
import torch.distributed
from transformers.trainer import get_scheduler

from openrlhf.datasets import PromptDataset, SFTDataset
from openrlhf.models import Actor
from openrlhf.trainer import PPOTrainer
from openrlhf.trainer.ppo_utils import Experience, RemoteExperienceMaker
<<<<<<< HEAD
from openrlhf.utils import blending_datasets, get_tokenizer, get_vl_processor
=======
from openrlhf.trainer.ray.vllm_engine import batch_vllm_engine_call
from openrlhf.utils import blending_datasets, get_tokenizer
>>>>>>> 261c03ac
from openrlhf.utils.deepspeed import DeepspeedStrategy
from openrlhf.utils.deepspeed.deepspeed_utils import offload_deepspeed_states, reload_deepspeed_states
from openrlhf.utils.distributed_util import init_process_group

from .launcher import BasePPORole
from .utils import get_physical_gpu_id


class ActorPPOTrainer(PPOTrainer):
    def __init__(
        self,
        *args,
        vllm_engines: List = None,
        remote_rm_url: List[str] = None,
        critic_train_remote: bool = False,
        **kwargs,
    ):
        """PPOTrainer for ray.

        Args:
            vllm_engines (List, optional): vllm engines for text generation, if not specified, generate text by actor model directly. Defaults to None.
            critic_train_remote (bool, optional): whether this actor should triger corresponding critic model training. Defaults to False.
        """
        super().__init__(*args, **kwargs)
        self.remote_rm_url = remote_rm_url
        self.vllm_engines = vllm_engines
        self.critic_train_remote = critic_train_remote

        self.experience_maker = RemoteExperienceMaker(
            self.actor,
            self.critic,
            self.reward_model,
            self.initial_model,
            self.tokenizer,
            self.data_processor,
            self.prompt_max_len,
            self.kl_ctl,
            self.strategy,
            self.remote_rm_url,
            self.reward_fn,
            vllm_engines=self.vllm_engines,
            packing_samples=self.strategy.args.packing_samples,
        )

        backend = getattr(self.strategy.args, "vllm_sync_backend", "nccl")
        self.use_cuda_ipc = False
        if backend == "nccl" and self.strategy.args.colocate_all_models:
            self.use_cuda_ipc = True

        # Create torch group with deepspeed rank 0 and all vllm ranks
        # to update vllm engine's weights after each training stage.
        #
        # Say we have 3 vllm engines and eache of them has 4 GPUs,
        # then the torch group is:
        # [    0,      1, 2, 3, 4,  5, 6, 7, 8,  9, 10, 11, 12]
        # |ds rank 0 |  engine-0  |  engine-1  |   engine-2   |
        #
        # For ZeRO-1/2:
        #   1. Broadcast parameters from rank 0 to all vllm engines
        # For ZeRO-3:
        #   1. AllGather paramters to rank 0
        #   2. Broadcast parameters from rank 0 to all vllm engines
        if self.vllm_engines is not None and not self.use_cuda_ipc and torch.distributed.get_rank() == 0:
            master_address = ray._private.services.get_node_ip_address()
            with socket.socket() as sock:
                sock.bind(("", 0))
                master_port = sock.getsockname()[1]

            vllm_num_engines, vllm_tensor_parallel_size = (
                self.strategy.args.vllm_num_engines,
                self.strategy.args.vllm_tensor_parallel_size,
            )
            world_size = vllm_num_engines * vllm_tensor_parallel_size + 1

            use_ray = getattr(self.strategy.args, "vllm_sync_with_ray", False)
            group_name = "openrlhf"
            refs = [
                engine.init_process_group.remote(
                    master_address,
                    master_port,
                    i * vllm_tensor_parallel_size + 1,
                    world_size,
                    group_name,
                    backend=backend,
                    use_ray=use_ray,
                )
                for i, engine in enumerate(self.vllm_engines)
            ]
            if use_ray:
                import ray.util.collective as collective

                collective.init_collective_group(world_size=world_size, rank=0, backend=backend, group_name=group_name)
                self._model_update_group = group_name
            else:
                self._model_update_group = init_process_group(
                    backend=backend,
                    init_method=f"tcp://{master_address}:{master_port}",
                    world_size=world_size,
                    rank=0,
                    group_name=group_name,
                )

            ray.get(refs)

        torch.distributed.barrier()

    def ppo_train(self, global_steps):
        # 1. ensure all experience makers done
        self.experience_maker.flush()
        torch.distributed.barrier()
        status = {}

        # 2. triger remote critic model training
        if self.critic_train_remote:
            # sync for deepspeed_enable_sleep
            if self.strategy.args.deepspeed_enable_sleep:
                ray.get(self.critic.reload_states.remote())

            critic_status_ref = self.critic.fit.remote()

            if self.strategy.args.colocate_all_models or self.strategy.args.deepspeed_enable_sleep:
                status.update(ray.get(critic_status_ref))
            if self.strategy.args.deepspeed_enable_sleep:
                ray.get(self.critic.offload_states.remote())

        if self.strategy.args.colocate_all_models:
            torch.distributed.barrier()

        # 3. actor model training
        if global_steps > self.freezing_actor_steps:
            if self.strategy.args.deepspeed_enable_sleep:
                self.reload_states()

            status.update(super().ppo_train(global_steps))

            if self.strategy.args.deepspeed_enable_sleep:
                self.offload_states()

            torch.cuda.empty_cache()

            # 4. broadcast weights to vllm engines
            if self.vllm_engines is not None:
                if self.strategy.args.vllm_enable_sleep:
                    batch_vllm_engine_call(self.vllm_engines, "wake_up")

                torch.distributed.barrier()
                torch.cuda.synchronize()
                self._broadcast_to_vllm()

                if self.strategy.args.vllm_enable_sleep:
                    batch_vllm_engine_call(self.vllm_engines, "sleep")
                    torch.distributed.barrier()
                    torch.cuda.synchronize()

        # 5. wait remote critic model training done
        if self.critic_train_remote and not self.strategy.args.colocate_all_models:
            status.update(ray.get(critic_status_ref))
        torch.distributed.barrier()

        return status

    def training_step(self, experience: Experience, global_steps) -> Dict[str, float]:
        return self.training_step_actor(experience)

    def _broadcast_to_vllm(self):
        use_prefix_cache = getattr(self.strategy.args, "enable_prefix_caching", False)
        cache_reset_refs = []
        if use_prefix_cache and torch.distributed.get_rank() == 0:
            # clear prefix cache
            for engine in self.vllm_engines:
                cache_reset_refs.append(engine.reset_prefix_cache.remote())

        torch.cuda.empty_cache()
        model = self.actor.model.module
        count, num_params = 0, len(list(model.named_parameters()))
        for name, param in model.named_parameters():
            count += 1  # empty_cache at last param

            # broadcast
            if not self.use_cuda_ipc:
                use_ray = getattr(self.strategy.args, "vllm_sync_with_ray", False)
                # Fire all vllm engines for broadcast
                if torch.distributed.get_rank() == 0:
                    shape = param.shape if self.strategy.args.zero_stage != 3 else param.ds_shape
                    refs = [
                        engine.update_weight.remote(
                            name, dtype=param.dtype, shape=shape, empty_cache=count == num_params
                        )
                        for engine in self.vllm_engines
                    ]

                # For ZeRO-3, allgather sharded parameter and broadcast to all vllm engines by rank 0
                with deepspeed.zero.GatheredParameters([param], enabled=self.strategy.args.zero_stage == 3):
                    if torch.distributed.get_rank() == 0:
                        if use_ray:
                            import ray.util.collective as collective

                            collective.broadcast(param.data, 0, group_name=self._model_update_group)
                        else:
                            torch.distributed.broadcast(param.data, 0, group=self._model_update_group)
                        ray.get(refs)
            # CUDA IPC
            else:
                from torch.multiprocessing.reductions import reduce_tensor

                # For ZeRO-3, allgather sharded parameter and broadcast to all vllm engines by rank 0
                with deepspeed.zero.GatheredParameters([param], enabled=self.strategy.args.zero_stage == 3):
                    weight = param.data.clone()
                    ipc_handle = reduce_tensor(weight)

                    ipc_handle = {get_physical_gpu_id(): ipc_handle}
                    ipc_handle_list = [None] * torch.distributed.get_world_size()
                    torch.distributed.all_gather_object(ipc_handle_list, ipc_handle)

                    if torch.distributed.get_rank() == 0:
                        ipc_handles = {}
                        for d in ipc_handle_list:
                            ipc_handles.update(d)

                        shape = param.shape if self.strategy.args.zero_stage != 3 else param.ds_shape
                        refs = [
                            engine.update_weight_cuda_ipc.remote(
                                name,
                                dtype=param.dtype,
                                shape=shape,
                                ipc_handles=ipc_handles,
                                empty_cache=count == num_params,
                            )
                            for engine in self.vllm_engines
                        ]
                        ray.get(refs)
                    torch.distributed.barrier()
                    torch.cuda.synchronize()

        if cache_reset_refs:
            ray.get(cache_reset_refs)
        torch.cuda.empty_cache()
        torch.distributed.barrier()

    def _save_checkpoint(self, args, tag, client_states):
        # call remote critic
        if not self.disable_ds_ckpt:
            if self.critic_train_remote:
                ref = self.critic.save_checkpoint.remote(tag)
            self.strategy.save_ckpt(
                self.actor.model,
                os.path.join(args.ckpt_path, "_actor"),
                tag,
                args.max_ckpt_num,
                args.max_ckpt_mem,
                client_states,
            )
        if self.save_hf_ckpt:
            save_path = os.path.join(args.ckpt_path, f"{tag}_hf")
            self.strategy.save_model(
                self.ema_model if args.enable_ema else self.actor,
                self.processor or self.tokenizer,
                save_path,
            )
        # wait
        if not self.disable_ds_ckpt:
            if self.critic_train_remote:
                ray.get(ref)
        torch.distributed.barrier()

    def reload_states(self):
        reload_deepspeed_states(self.actor.model)

    def offload_states(self):
        offload_deepspeed_states(self.actor.model)


@ray.remote(num_gpus=1)
class ActorModelRayActor(BasePPORole):
    def init_model_from_pretrained(self, strategy: DeepspeedStrategy, pretrain):
        args = strategy.args

        if getattr(args, "vllm_num_engines", 0) > 0:
            # To prevent hanging during NCCL synchronization of weights between DeepSpeed and vLLM.
            # see https://github.com/vllm-project/vllm/blob/c6b0a7d3ba03ca414be1174e9bd86a97191b7090/vllm/worker/worker_base.py#L445
            if getattr(args, "vllm_sync_backend", "nccl") == "nccl":
                os.environ["NCCL_CUMEM_ENABLE"] = "0"

        self._setup_distributed(strategy)

        actor = Actor(
            pretrain,
            use_flash_attention_2=strategy.args.flash_attn,
            bf16=strategy.args.bf16,
            load_in_4bit=strategy.args.load_in_4bit,
            lora_rank=strategy.args.lora_rank,
            lora_alpha=strategy.args.lora_alpha,
            target_modules=strategy.args.target_modules,
            lora_dropout=strategy.args.lora_dropout,
            ds_config=strategy.get_ds_train_config(is_actor=True),
            packing_samples=strategy.args.packing_samples,
        )
        strategy.print(actor)
        # Support freeze some parameter
        if hasattr(strategy.args, "freeze_prefix") and strategy.args.freeze_prefix:
            frozen_count = 0
            total_params = 0
            for name, param in actor.model.named_parameters():
                total_params += 1
                if any(name.startswith(prefix) for prefix in strategy.args.freeze_prefix):
                    param.requires_grad = False
                    frozen_count += 1
            strategy.print(f"Froze {frozen_count}/{total_params} parameters based on prefixes: {strategy.args.freeze_prefix}")

        # configure tokenizer
        if args.train_vlm:
            self.processor = get_vl_processor(
                pretrain, actor.model, "left", strategy, use_fast=not strategy.args.disable_fast_tokenizer
            )
            self.tokenizer = self.processor.tokenizer
        else:
            self.processor = None
            self.tokenizer = get_tokenizer(
                pretrain, actor.model, "left", strategy, use_fast=not strategy.args.disable_fast_tokenizer
            )

        if args.enable_ema:
            ema_model = Actor(
                pretrain,
                use_flash_attention_2=strategy.args.flash_attn,
                bf16=strategy.args.bf16,
                load_in_4bit=strategy.args.load_in_4bit,
                ds_config=strategy.get_ds_eval_config(offload=True),
                packing_samples=strategy.args.packing_samples,
            )
        else:
            ema_model = None

        # configure optimizer
        actor_optim = strategy.create_optimizer(
            actor, lr=args.actor_learning_rate, betas=strategy.args.adam_betas, weight_decay=args.l2
        )

        # prepare_datasets
        self.prepare_datasets()

        # configure scheduler
        self.num_update_steps_per_episodes = (
            len(self.prompts_dataset) * args.n_samples_per_prompt // args.train_batch_size * args.max_epochs
        )
        max_steps = math.ceil(args.num_episodes * self.num_update_steps_per_episodes)
        self._max_steps = max_steps

        actor_scheduler = get_scheduler(
            "cosine_with_min_lr",
            actor_optim,
            num_warmup_steps=math.ceil(max_steps * args.lr_warmup_ratio),
            num_training_steps=max_steps,
            scheduler_specific_kwargs={"min_lr": args.actor_learning_rate * 0.1},
        )

        if args.gradient_checkpointing:
            actor.gradient_checkpointing_enable(
                gradient_checkpointing_kwargs={"use_reentrant": args.gradient_checkpointing_use_reentrant}
            )

        # prepare models/optimizers...
        self.actor, self.actor_optim, self.actor_scheduler = strategy.prepare(
            (actor, actor_optim, actor_scheduler),
            is_rlhf=True,
        )

        if ema_model:
            ema_model._offload = True
            self.ema_model = strategy.prepare(ema_model, is_rlhf=True)
        else:
            self.ema_model = None

        # load checkpoint
        self.consumed_samples = 0
        ckpt_path = os.path.join(args.ckpt_path, "_actor")
        if args.load_checkpoint and os.path.exists(ckpt_path):
            _, states = strategy.load_ckpt(self.actor.model, ckpt_path)
            self.consumed_samples = states["consumed_samples"]
            strategy.print(f"Loaded the checkpoint: {ckpt_path}, consumed_samples: {self.consumed_samples}")

        # initial offload
        if strategy.args.deepspeed_enable_sleep:
            offload_deepspeed_states(self.actor.model)

    def prepare_datasets(self):
        strategy = self.strategy
        args = self.strategy.args

        # prepare datasets
        prompts_data = blending_datasets(
            args.prompt_data,
            args.prompt_data_probs,
            strategy,
            args.seed,
            max_count=args.max_samples,
            return_eval=False,
            train_split=args.prompt_split,
        )
        prompts_data = prompts_data.select(range(min(args.max_samples, len(prompts_data))))
        self.prompts_dataset = PromptDataset(
            prompts_data, self.tokenizer, strategy, input_template=args.input_template
        )
        self.prompts_dataloader = strategy.setup_dataloader(
<<<<<<< HEAD
            self.prompts_dataset, args.rollout_batch_size // (strategy.world_size // strategy.ring_attn_size), True, True
=======
            self.prompts_dataset,
            args.rollout_batch_size // (strategy.world_size // strategy.ring_attn_size),
            True,
            True,
>>>>>>> 261c03ac
        )

        if args.pretrain_data:
            pretrain_data = blending_datasets(
                args.pretrain_data,
                args.pretrain_data_probs,
                strategy,
                args.seed,
                return_eval=False,
                train_split=args.pretrain_split,
            )
            pretrain_max_len = args.max_len if args.max_len else args.prompt_max_len + args.generate_max_len
            pretrain_dataset = SFTDataset(
                pretrain_data.select(
                    range(
                        min(
                            len(pretrain_data), args.max_epochs * len(self.prompts_dataset) * args.n_samples_per_prompt
                        )
                    )
                ),
                self.tokenizer,
                pretrain_max_len,
                strategy,
                pretrain_mode=True,
            )
            self.pretrain_dataloader = itertools.cycle(
                iter(
                    strategy.setup_dataloader(
                        pretrain_dataset,
                        args.micro_train_batch_size,
                        True,
                        True,
                        pretrain_dataset.collate_fn,
                    )
                )
            )
        else:
            self.pretrain_dataloader = None

    def max_steps(self):
        """Return the maximum number of steps."""
        return self._max_steps

    def fit(
        self,
        critic_model: ray.actor.ActorHandle,
        initial_model: ray.actor.ActorHandle,
        reward_model: List[ray.actor.ActorHandle],
        remote_rm_url: List[str] = None,
        reward_fn: Callable[[List[torch.Tensor]], torch.Tensor] = None,
        vllm_engines: List[ray.actor.ActorHandle] = None,
        critic_train_remote: bool = False,
    ):
        """Train actor model with prompt datasets."""
        strategy = self.strategy
        args = self.strategy.args

        # configure Trainer
        trainer = ActorPPOTrainer(
            strategy,
            self.actor,
            critic_model,
            reward_model,
            initial_model,
            ema_model=self.ema_model,
            actor_optim=None,
            critic_optim=None,
            actor_scheduler=self.actor_scheduler,
            critic_scheduler=None,
            remote_rm_url=remote_rm_url,
            reward_fn=reward_fn,
            vllm_engines=vllm_engines,
            max_epochs=args.max_epochs,
            micro_train_batch_size=args.micro_train_batch_size,
            micro_rollout_batch_size=args.micro_rollout_batch_size,
            gradient_checkpointing=args.gradient_checkpointing,
            critic_train_remote=critic_train_remote,
            tokenizer=self.tokenizer,
            processor=self.processor, 
            prompt_max_len=args.prompt_max_len,
            value_clip=args.value_clip,
            eps_clip=args.eps_clip,
            gamma=args.gamma,
            lambd=args.lambd,
            init_kl_coef=args.init_kl_coef,
            kl_target=args.kl_target,
            ema_beta=0.992,
            ptx_coef=args.ptx_coef,
            max_norm=args.max_norm,
            # fro GPT generation
            do_sample=True,
            max_new_tokens=args.generate_max_len,
            max_length=args.max_len,
            temperature=args.temperature,
            top_p=args.top_p,
            pad_token_id=self.tokenizer.pad_token_id,
            eos_token_id=self.tokenizer.eos_token_id,
            save_hf_ckpt=args.save_hf_ckpt,
            disable_ds_ckpt=args.disable_ds_ckpt,
        )

        # broadcast checkpoint
        ckpt_path = os.path.join(args.ckpt_path, "_actor")
        if args.load_checkpoint and os.path.exists(ckpt_path) and not vllm_engines is None:
            # vLLM wakeup when vllm_enable_sleep
            if self.strategy.args.vllm_enable_sleep:
                batch_vllm_engine_call(self.vllm_engines, "wake_up")
            torch.distributed.barrier()
            torch.cuda.synchronize()

            trainer._broadcast_to_vllm()

            # vLLM offload when vllm_enable_sleep
            if self.strategy.args.vllm_enable_sleep:
                batch_vllm_engine_call(self.vllm_engines, "sleep")
                torch.distributed.barrier()
                torch.cuda.synchronize()

        trainer.fit(
            args,
            self.prompts_dataloader,
            self.pretrain_dataloader,
            self.consumed_samples,
            self.num_update_steps_per_episodes,
        )

    def save_model(self):
        args = self.strategy.args

        # save model checkpoint after fitting on only rank0
        self.strategy.save_model(
            self.ema_model if args.enable_ema else self.actor,
            self.processor or self.tokenizer,
            args.save_path,
        )<|MERGE_RESOLUTION|>--- conflicted
+++ resolved
@@ -14,12 +14,8 @@
 from openrlhf.models import Actor
 from openrlhf.trainer import PPOTrainer
 from openrlhf.trainer.ppo_utils import Experience, RemoteExperienceMaker
-<<<<<<< HEAD
+from openrlhf.trainer.ray.vllm_engine import batch_vllm_engine_call
 from openrlhf.utils import blending_datasets, get_tokenizer, get_vl_processor
-=======
-from openrlhf.trainer.ray.vllm_engine import batch_vllm_engine_call
-from openrlhf.utils import blending_datasets, get_tokenizer
->>>>>>> 261c03ac
 from openrlhf.utils.deepspeed import DeepspeedStrategy
 from openrlhf.utils.deepspeed.deepspeed_utils import offload_deepspeed_states, reload_deepspeed_states
 from openrlhf.utils.distributed_util import init_process_group
@@ -424,14 +420,10 @@
             prompts_data, self.tokenizer, strategy, input_template=args.input_template
         )
         self.prompts_dataloader = strategy.setup_dataloader(
-<<<<<<< HEAD
-            self.prompts_dataset, args.rollout_batch_size // (strategy.world_size // strategy.ring_attn_size), True, True
-=======
             self.prompts_dataset,
             args.rollout_batch_size // (strategy.world_size // strategy.ring_attn_size),
             True,
             True,
->>>>>>> 261c03ac
         )
 
         if args.pretrain_data:
