--- conflicted
+++ resolved
@@ -3,7 +3,6 @@
 import torch.nn.functional as F
 import transformers
 from transformers import Qwen2_5_VLForConditionalGeneration
-
 
 RING_ATTN_GROUP = None
 
@@ -108,7 +107,6 @@
             values = values[:, :-pad_len]
         if kl is not None:
             kl = kl[:, :-pad_len]
-<<<<<<< HEAD
     return sequences, attention_mask, num_actions, packed_seq_lens, action_log_probs, values, kl
 
 HACKED_POSITION_IDS = None
@@ -151,7 +149,4 @@
             st = seq_idx
     return position_ids, mrope_position_deltas
 
-Qwen2_5_VLForConditionalGeneration.get_rope_index = hacked_get_rope_index
-=======
-    return sequences, attention_mask, num_actions, packed_seq_lens, action_log_probs, values, kl
->>>>>>> 261c03ac
+Qwen2_5_VLForConditionalGeneration.get_rope_index = hacked_get_rope_index