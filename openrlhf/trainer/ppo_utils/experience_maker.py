import os
import time
from abc import ABC
from copy import deepcopy
from dataclasses import dataclass, field
from typing import List, Optional, Tuple, Union, Dict

import ray
import torch
import torch.distributed as dist
import torch.nn as nn
import torch.distributed as dist
import torch.nn.functional as F
from tqdm import tqdm

from openrlhf.models.actor import Actor
from openrlhf.models.ring_attn_utils import pad_sequences, unpad_sequences
from openrlhf.models.utils import compute_approx_kl, compute_reward, masked_mean, unpacking_samples
from openrlhf.models.ring_attn_utils import pad_sequences, unpad_sequences
from openrlhf.utils.logging_utils import init_logger
from openrlhf.utils.remote_rm_utils import remote_rm_fn, remote_rm_fn_ray

logger = init_logger(__name__)


def to(tensor: Union[torch.Tensor, list[torch.Tensor]], device):
    if isinstance(tensor, list):
        return [to(t, device) for t in tensor]
    return tensor.to(device) if isinstance(tensor, torch.Tensor) else tensor


def pin_memory(tensor: Union[torch.Tensor, list[torch.Tensor]]):
    if isinstance(tensor, list):
        return [pin_memory(t) for t in tensor]
    return tensor.pin_memory() if isinstance(tensor, torch.Tensor) else tensor


@dataclass
class Experience:
    """Experience is a batch of data.
    These data should have the the sequence length and number of actions.
    Left padding for sequences is applied.

    Shapes of each tensor:
    sequences: (B, S)
    action_log_probs: (B, A)
    base_action_log_probs: (B, A)
    values: (B, A)
    returns: (B, A)
    advantages: (B, A)
    attention_mask: (B, S)
    action_mask: (B, A)
    kl: (B, A)

    "A" is the number of actions.
    """

    sequences: torch.Tensor
    action_log_probs: torch.Tensor
    base_action_log_probs: torch.Tensor
    values: torch.Tensor
    returns: Optional[torch.Tensor]
    advantages: Optional[torch.Tensor]
    attention_mask: Optional[torch.LongTensor]
    action_mask: Optional[torch.BoolTensor]
    info: Optional[dict]
    kl: Optional[torch.Tensor] = None
    visual_inputs: Optional[dict] = field(default_factory=dict)

    @torch.no_grad()
    def to_device(self, device: torch.device):
        self.sequences = to(self.sequences, device)
        self.action_log_probs = to(self.action_log_probs, device)
        self.base_action_log_probs = to(self.base_action_log_probs, device)
        self.returns = to(self.returns, device)
        self.advantages = to(self.advantages, device)
        self.values = to(self.values, device)
        self.attention_mask = to(self.attention_mask, device)
        self.action_mask = to(self.action_mask, device)
        self.kl = to(self.kl, device)
        self.info = {key: to(value, device) for key, value in self.info.items()}
        if self.visual_inputs is not None:
            self.visual_inputs = {key: to(value, device) for key, value in self.visual_inputs.items()}
        return self

    def pin_memory(self):
        self.sequences = pin_memory(self.sequences)
        self.action_log_probs = pin_memory(self.action_log_probs)
        self.base_action_log_probs = pin_memory(self.base_action_log_probs)
        self.returns = pin_memory(self.returns)
        self.advantages = pin_memory(self.advantages)
        self.values = pin_memory(self.values)
        self.attention_mask = pin_memory(self.attention_mask)
        self.action_mask = pin_memory(self.action_mask)
        self.kl = pin_memory(self.kl)
        self.info = {key: pin_memory(value) for key, value in self.info.items()}
        if self.visual_inputs is not None:
            self.visual_inputs = {key: pin_memory(value) for key, value in self.visual_inputs.items()}
        return self


@dataclass
class Samples:
    """Samples is a batch of data.
    There can be 2 formats to store the samples, batched or packed.
    The batched format means padding is applied to the sequences, while the packed format
    will concatenate the prompt and response without padding.

    Shapes of each tensor, when 2 shapes are shown, the first one is for batched format
        and the second one is for packed format:
    sequences: (B, S) or (1, total_length), the tokens of both prompt and response.
    attention_mask: (B, S) or (1, total_length), the attention mask for sequences.
    action_mask: (B, A) or None, the action (response) mask to show which part of the
        sequence is the response. When the samples are packed, this is None.
    num_actions: int or (B,), the number of actions (tokens) in the response.
        When the samples are not packed, we will use action_mask, so this is an int to
        show the size of action_mask. Otherwise, this is a tensor to show the number of
        actions for each sample.
    packed_seq_lens: None or (B,), the length of each sample in the packed samples.
    response_length: (B,), the number of tokens in the response.
    total_length: (B,), the total number of tokens in the sequences.
    prompts: the prompts used to generate responses
    visual_inputs: the visual input for vlm training
    """

    sequences: torch.Tensor
    attention_mask: Optional[torch.LongTensor]
    action_mask: Optional[torch.BoolTensor]
    num_actions: Union[int, torch.Tensor]
    packed_seq_lens: Optional[torch.Tensor]
    response_length: torch.Tensor
    total_length: torch.Tensor
    prompts: list[str]
    visual_inputs: Optional[Dict]
    labels: list[str]
    pad_len: Optional[int]


class NaiveExperienceMaker(ABC):
    """
    Naive experience maker.
    """

    def __init__(
        self,
        actor: Actor,
        critic: nn.Module,
        reward_model: nn.Module,
        initial_model: Actor,
        tokenizer,
        data_processor,
        prompt_max_len: int,
        kl_controller,
        strategy=None,
        remote_rm_url: Union[list[str], str] = None,
        reward_fn=None,
    ) -> None:
        super().__init__()
        self.actor = actor
        self.critic = critic
        self.reward_model = reward_model
        self.remote_rm_url = remote_rm_url
        self.initial_model = initial_model
        self.tokenizer = tokenizer
        self.data_processor = data_processor
        self.prompt_max_len = prompt_max_len
        self.kl_ctl = kl_controller
        self.strategy = strategy
        self.reward_fn = reward_fn
        self.perf_stats = None
        self.advantage_estimator = strategy.args.advantage_estimator

        # custom reward func for reinforced finetuning
        self.custom_reward_func = None
<<<<<<< HEAD
        self.response_length_list = []
=======
        remote_rm_url = [remote_rm_url] if isinstance(remote_rm_url, str) else remote_rm_url
>>>>>>> 261c03ac
        if remote_rm_url and remote_rm_url[0].endswith(".py"):
            print(f"Loading custom `reward_func(queries, prompts, labels)` from {remote_rm_url[0]}")
            import importlib.util

            spec = importlib.util.spec_from_file_location("reward_func", remote_rm_url[0])
            reward_module = importlib.util.module_from_spec(spec)
            spec.loader.exec_module(reward_module)
            self.custom_reward_func = reward_module.reward_func

    # tokenizer
    def tokenize_fn(self, texts, max_length, padding=True, device=None):
        if not padding:
            # when padding is False, return tokenized texts as list
            return self.tokenizer(
                texts,
                add_special_tokens=False,
                max_length=max_length,
                truncation=True,
            )
        batch = self.tokenizer(
            texts,
            return_tensors="pt",
            add_special_tokens=False,
            max_length=max_length,
            padding=True,
            truncation=True,
        )
        return {k: v.to(device) for k, v in batch.items()}

    @torch.no_grad()
    def make_experience_list(
        self, all_prompts: Union[str, List[str]], all_labels, **generate_kwargs
    ) -> List[Experience]:
        """
        Make a list of experience with the micro_rollout_batch_size.

        This method will first calculate the response sequences and rewards for the given prompts.
        Then, if we need certain processing for the rewards or do certain filtering, we can process the rollout as a whole.
        After that, we will calculate the advantages and returns for each experience.
        """
        args = self.strategy.args
<<<<<<< HEAD
=======

        # vLLM wakeup when vllm_enable_sleep
        if self.strategy.args.vllm_enable_sleep:
            from openrlhf.trainer.ray.vllm_engine import batch_vllm_engine_call

            batch_vllm_engine_call(self.vllm_engines, "wake_up")
            torch.distributed.barrier()
            torch.cuda.synchronize()

>>>>>>> 261c03ac
        # generate responses
        if self.strategy.ring_attn_group is not None:
            # Only rank 0 in the ring attention group executes the generation function, and then broadcasts it to all other ranks.
            if self.strategy.ring_attn_rank == 0:
                samples_list = self.generate_samples(all_prompts, all_labels, **generate_kwargs)
                dist.broadcast_object_list(samples_list, src=dist.get_rank(), group=self.strategy.ring_attn_group)
            else:
                world_size = torch.distributed.get_world_size() // args.ring_attn_size
<<<<<<< HEAD
                samples_list = [None] * (args.n_samples_per_prompt * args.rollout_batch_size // world_size // args.micro_rollout_batch_size)
                dist.broadcast_object_list(samples_list, src=self.strategy.ring_attn_ranks[0], group=self.strategy.ring_attn_group)
        else:
            samples_list = self.generate_samples(all_prompts, all_labels, **generate_kwargs)
=======
                samples_list = [None] * (
                    args.rollout_batch_size * args.n_samples_per_prompt // world_size // args.micro_rollout_batch_size
                )
                dist.broadcast_object_list(
                    samples_list, src=self.strategy.ring_attn_ranks[0], group=self.strategy.ring_attn_group
                )
        else:
            samples_list = self.generate_samples(all_prompts, all_labels, **generate_kwargs)

        # vLLM offload when vllm_enable_sleep
        if self.strategy.args.vllm_enable_sleep:
            batch_vllm_engine_call(self.vllm_engines, "sleep")

>>>>>>> 261c03ac
        torch.distributed.barrier()
        torch.cuda.synchronize()

        experiences = []
        for samples in tqdm(
            samples_list,
            desc="make_experience",
            disable=not self.strategy.is_rank_0(),
        ):
            experiences.append(self.make_experience(samples).to_device("cpu"))

        experiences, rewards = self.process_experiences(experiences)

        # calculate return and advantages
        for experience, reward in zip(experiences, rewards):
            experience = experience.to_device("cuda")
            reward = reward.to(device="cuda")
            num_actions = experience.info["num_actions"]
            reward = compute_reward(
                reward,
                self.kl_ctl.value,
                experience.kl,
                action_mask=experience.action_mask,
                num_actions=num_actions,
                reward_clip_range=args.reward_clip_range,
            )

            if self.advantage_estimator == "gae":
                experience.advantages, experience.returns = self.get_advantages_and_returns(
                    experience.values,
                    reward,
                    experience.action_mask,
                    generate_kwargs["gamma"],
                    generate_kwargs["lambd"],
                )
            elif self.advantage_estimator in ["reinforce", "rloo", "reinforce_baseline", "group_norm"]:
                experience.returns = self.get_cumulative_returns(
                    reward,
                    experience.action_mask,
                    generate_kwargs["gamma"],
                )
                experience.advantages = deepcopy(experience.returns)
            else:
                raise Exception(f"Unkown advantage_estimator {self.advantage_estimator}")

            # calculate the return info.
            if not getattr(self, "packing_samples", False):
                return_sums = reward.sum(dim=-1)
            else:
                return_sums = torch.tensor(
                    [each_reward.sum() for each_reward in reward], device=torch.cuda.current_device()
                )
            experience.info["return"] = return_sums
            # remove unnecessary info
            experience.kl = None
            del experience.info["num_actions"]
            experience.to_device("cpu")
        return experiences

    @torch.no_grad()
    def generate_samples(self, all_prompts: List[str], all_labels, **generate_kwargs) -> List[Samples]:
        """
        Generate samples and return in batches.
        """
        self.response_length_list = []
        assert not getattr(self, "packing_samples", False)
        args = self.strategy.args
        self.actor.eval()
        # sample multiple response
        all_prompts = sum([[prompt] * args.n_samples_per_prompt for prompt in all_prompts], [])
        all_labels = sum([[label] * args.n_samples_per_prompt for label in all_labels], [])
        samples_list = []
        for i in range(0, len(all_prompts), args.micro_rollout_batch_size):
            prompts = all_prompts[i : i + args.micro_rollout_batch_size]
            if self.data_processor is not None:
                inputs = self.data_processor(prompts, self.prompt_max_len, device="cuda")
                visual_inputs = {}
                for k,v in inputs.items():
                    if k not in ["input_ids", "attention_mask"]:
                        visual_inputs[k] = v
            else:
                inputs = self.tokenize_fn(prompts, self.prompt_max_len, device="cuda")
                visual_inputs = None

            labels = all_labels[i : i + args.micro_rollout_batch_size]
            if self.data_processor is not None:
                inputs = self.data_processor(prompts, self.prompt_max_len, device="cuda")
                visual_inputs = {}
                for k,v in inputs.items():
                    if k not in ["input_ids", "attention_mask"]:
                        visual_inputs[k] = v
            else:
                inputs = self.tokenize_fn(prompts, self.prompt_max_len, device="cuda")
                visual_inputs = None

            sequences, attention_mask, action_mask = self.actor.generate(**inputs, **generate_kwargs)
            self.response_length_list.extend(attention_mask.float().sum(dim=-1).tolist())
            samples = Samples(
                sequences=sequences,
                attention_mask=attention_mask,
                action_mask=action_mask,
                num_actions=action_mask.size(1),
                packed_seq_lens=None,
                response_length=action_mask.float().sum(dim=-1),
                total_length=attention_mask.float().sum(dim=-1),
                prompts=prompts,
                visual_inputs=visual_inputs,
                labels=labels,
                visual_inputs=visual_inputs,
            )
            samples_list.append(samples)
        return samples_list

    @torch.no_grad()
    def make_experience(self, samples: Samples) -> Experience:
        """
        Turn samples into experience by calculating logprobs, values, rewards, and kl divergence.
        """
        self.actor.eval()
        if self.initial_model is not None:
            self.initial_model.eval()
        if self.reward_model is not None:
            self.reward_model.eval()
        if self.critic is not None:
            self.critic.eval()

        # extract values from samples
        sequences = samples.sequences
        attention_mask = samples.attention_mask
        action_mask = samples.action_mask
        num_actions = samples.num_actions
        visual_inputs = samples.visual_inputs

        # log probs
        action_log_probs = self.actor(sequences, num_actions, attention_mask, visual_inputs=visual_inputs)

        # init log probs
        if self.initial_model is not None:
            base_action_log_probs = self.initial_model(sequences, num_actions, attention_mask, visual_inputs=visual_inputs)
        else:
            base_action_log_probs = None

        # values
        if self.critic is not None:
            value = self.critic(sequences, num_actions, attention_mask, visual_inputs=visual_inputs)
        else:
            value = None

        # rewards
        if self.remote_rm_url is not None:
            # remote RM
            queries = self.tokenizer.batch_decode(sequences.cpu(), skip_special_tokens=False)
            if self.custom_reward_func:
                r = self.custom_reward_func(queries, samples.prompts, samples.labels).to(
                    device=action_log_probs.device
                )
            else:
                r = remote_rm_fn(
                    self.remote_rm_url, queries=queries, prompts=samples.prompts, labels=samples.labels
                ).to(device=action_log_probs.device)
        else:
            # local RM
            r = self.reward_model(sequences, attention_mask)

        if (self.initial_model is not None) and (not self.strategy.args.use_kl_loss):
            kl = compute_approx_kl(
                action_log_probs,
                base_action_log_probs,
                action_mask=action_mask,
                kl_estimator=self.strategy.args.kl_estimator,
            )
        else:
            kl = torch.zeros_like(action_log_probs, dtype=action_log_probs.dtype, device=action_log_probs.device)

        assert isinstance(r,dict)
        total_reward = r.pop("rewards")
        specific_rewards = r

        info = {
            "kl": masked_mean(kl, action_mask, dim=-1),
            "reward": total_reward,
            "response_length": samples.response_length,
            "total_length": samples.total_length,
            "num_actions": num_actions,
            **specific_rewards
        }
        # reset model state
        self.actor.train()
        if self.critic is not None:
            self.critic.train()
        assert len(visual_inputs) > 0
        return Experience(
            sequences,
            action_log_probs,
            base_action_log_probs,
            value,
            None,
            None,
            attention_mask,
            action_mask,
            info,
            kl,
            visual_inputs=visual_inputs
        )

    @torch.no_grad()
    def process_experiences(self, experiences: List[Experience]) -> Tuple[List[Experience], List[torch.Tensor]]:
        """
        Process experiences, this can be used to filter out some experiences or do some processing on the rewards.

        Output:
        - experiences: List of Experience
        - rewards: List of rewards
        """
        args = self.strategy.args
        # reward shaping for rloo and reinforce_baseline
        if args.advantage_estimator == "rloo":
            rewards = torch.cat([experience.info["reward"] for experience in experiences])
            rewards = rewards.reshape(-1, args.n_samples_per_prompt).to(device="cuda")
            baseline = (rewards.sum(-1, keepdim=True) - rewards) / (args.n_samples_per_prompt - 1)
            rewards = rewards - baseline
            rewards = rewards.flatten().to(device="cpu").chunk(len(experiences))
            return experiences, rewards
        elif args.advantage_estimator == "reinforce_baseline":
            # REINFORCE++-baseline removed the / std and K3 kl loss in GRPO.
            # `/ std` is not needed in RL variance reduction theory, and `k3 KL` has a larger variance than `k1 KL` under a categorical distribution.
            rewards = torch.cat([experience.info["reward"] for experience in experiences])
            rewards = rewards.reshape(-1, args.n_samples_per_prompt).to(device="cuda")
            rewards = rewards - rewards.mean(-1, keepdim=True)
            rewards = rewards.reshape(-1).to(device="cpu").chunk(len(experiences))
            return experiences, rewards
        elif args.advantage_estimator == "group_norm":
            rewards = torch.cat([experience.info["reward"] for experience in experiences])
            rewards = rewards.reshape(-1, args.n_samples_per_prompt).to(device="cuda")
            rewards = (rewards - rewards.mean(-1, keepdim=True)) / (rewards.std(-1, keepdim=True) + 1e-9)
            rewards = rewards.reshape(-1).to(device="cpu").chunk(len(experiences))
            return experiences, rewards
        # default rewards
        return experiences, [experience.info["reward"] for experience in experiences]

    @torch.no_grad()
    def get_advantages_and_returns(
        self,
        values: torch.Tensor,
        rewards: torch.Tensor,
        action_mask: torch.Tensor,
        gamma: float,
        lambd: float,
    ) -> Tuple[torch.Tensor, torch.Tensor]:
        """Function that computes advantages and returns from rewards and values.
        Calculated as in the original PPO paper: https://arxiv.org/abs/1707.06347
        Note that rewards may include a KL divergence loss term.

        Advantages looks like this:
        Adv1 =  R1 + γ * λ * R2     + γ^2 * λ^2 * R3       + ...
              - V1 + γ * (1 - λ) V2 + γ^2 * λ * (1 - λ) V3 + ...

        Returns looks like this:
        Ret1 =  R1 + γ * λ * R2     + γ^2 * λ^2 * R3       + ...
                   + γ * (1 - λ) V2 + γ^2 * λ * (1 - λ) V3 + ...

        Input:
        - values: Tensor of shape (batch_size, response_size)
        - rewards: Tensor of shape (batch_size, response_size)

        Output:
        - advantages: Tensor of shape (batch_size, response_size)
        - returns: Tensor of shape (batch_size, response_size)
        """
        if isinstance(values, list):
            # packing samples
            # TODO: this is slow...
            advantages = []
            returns = []
            for v, r in zip(values, rewards):
                adv, ret = self.get_advantages_and_returns(v.unsqueeze(0), r.unsqueeze(0), action_mask, gamma, lambd)
                advantages.append(adv.squeeze(0))
                returns.append(ret.squeeze(0))
            return advantages, returns

        lastgaelam = 0
        advantages_reversed = []
        response_length = rewards.size(1)

        # Mask invalid responses
        if action_mask is not None:
            values = action_mask * values
            rewards = action_mask * rewards

        for t in reversed(range(response_length)):
            nextvalues = values[:, t + 1] if t < response_length - 1 else 0.0
            delta = rewards[:, t] + gamma * nextvalues - values[:, t]
            lastgaelam = delta + gamma * lambd * lastgaelam
            advantages_reversed.append(lastgaelam)
        advantages = torch.stack(advantages_reversed[::-1], dim=1)
        returns = advantages + values
        return advantages.detach(), returns

    @torch.no_grad()
    def get_cumulative_returns(
        self,
        rewards: torch.Tensor,
        action_mask: torch.Tensor,
        gamma: float,
    ) -> Tuple[torch.Tensor, torch.Tensor]:
        """
        Function that computes advantages and returns from rewards using REINFORCE.
        REINFORCE uses cumulative returns without the GAE (Generalized Advantage Estimation).

        Input:
        - rewards: Tensor of shape (batch_size, response_size)
        - action_mask: Tensor of shape (batch_size, response_size), binary mask
        - gamma: discount factor

        Output:
        - returns: Tensor of shape (batch_size, response_size)
        """

        if isinstance(rewards, list):
            # packing samples
            # TODO: this is slow...
            returns = []
            for r in rewards:
                ret = self.get_cumulative_returns(r.unsqueeze(0), action_mask, gamma)
                returns.append(ret.squeeze(0))
            return returns

        response_length = rewards.size(1)
        returns = torch.zeros_like(rewards)
        cumulative_return = torch.zeros(rewards.size(0), device=rewards.device)

        # Mask invalid responses if action_mask is provided
        if action_mask is not None:
            rewards = action_mask * rewards

        # Calculate returns by accumulating discounted rewards
        for t in reversed(range(response_length)):
            cumulative_return = rewards[:, t] + gamma * cumulative_return
            returns[:, t] = cumulative_return

        return returns


class RemoteExperienceMaker(NaiveExperienceMaker):
    def __init__(self, *args, vllm_engines: List = None, packing_samples=False, **kwargs):
        super().__init__(*args, **kwargs)
        self.vllm_engines = vllm_engines
        self.packing_samples = packing_samples

        if self.custom_reward_func:
            self.custom_reward_func = ray.remote(self.custom_reward_func)

    @torch.no_grad()
    def make_experience_list(
        self, all_prompts: Union[str, List[str]], all_labels, **generate_kwargs
    ) -> List[Experience]:
        if self.strategy.args.perf:
            self.perf_stats = {
                "generate_time": 0,
                "actor_value_rm_time": 0,
                "wait_time": 0,
            }
        experiences = super().make_experience_list(all_prompts, all_labels, **generate_kwargs)
        if self.critic is not None:
            for experience in experiences:
                # send experience to critic
                experience_cpu = deepcopy(experience)
                experience_cpu.to_device("cpu")
                assert len(experience_cpu.visual_inputs) > 0
                self._ref = self.critic.append.remote(experience_cpu)
        return experiences

    @torch.no_grad()
    def generate_samples(self, all_prompts: List[str], all_labels, **generate_kwargs) -> List[Samples]:
        """
        Generate samples and return in batches.

        When not using vllm, we will fallback to the default implementation,
        in which actor will be used to generate samples.
        """
        if self.vllm_engines is None:
            return super().generate_samples(all_prompts, all_labels, **generate_kwargs)

        # vLLM generation
        samples = self._generate_vllm(all_prompts, all_labels, **generate_kwargs)
        return samples

    @torch.no_grad()
    def make_experience(self, samples: Samples) -> Experience:
        """
        Turn samples into experience by calculating logprobs, values, rewards, and kl divergence.
        """
        args = self.strategy.args
        self.actor.eval()
        device = torch.cuda.current_device()

        # extract values from samples
        sequences = samples.sequences
        attention_mask = samples.attention_mask
        action_mask = samples.action_mask
        num_actions = samples.num_actions
        packed_seq_lens = samples.packed_seq_lens
        visual_inputs = samples.visual_inputs

        start = time.time()
        sequences_cpu, attention_mask_cpu = (
            sequences.to("cpu"),
            attention_mask.to("cpu"),
        )
        visual_inputs_cpu = None
        if visual_inputs is not None:
            visual_inputs_cpu = {k: v.to("cpu") for k, v in visual_inputs.items()}        
        # init log probs
        if self.initial_model is not None:
            base_action_log_probs_ref = self.initial_model.forward.remote(
<<<<<<< HEAD
            sequences_cpu, 
            num_actions, 
            attention_mask_cpu, 
            logps_allgather=True,
            packed_seq_lens=packed_seq_lens,
            visual_inputs=visual_inputs_cpu
        )
=======
                sequences_cpu, num_actions, attention_mask_cpu, logps_allgather=True, packed_seq_lens=packed_seq_lens
            )
>>>>>>> 261c03ac

            if args.colocate_actor_ref or args.colocate_all_models:
                ray.get([base_action_log_probs_ref])
                ray.get([self.initial_model.empty_cache.remote()])
        else:
            base_action_log_probs_ref = ray.put(None)

        # values
        if self.critic is not None:
            value_ref = self.critic.forward.remote(
                sequences_cpu, num_actions, attention_mask_cpu, packed_seq_lens=packed_seq_lens, visual_inputs=visual_inputs_cpu
            )
            # avoid CUDA OOM when colocate models
            if args.colocate_critic_reward or args.colocate_all_models:
                ray.get([value_ref])
                ray.get([self.critic.empty_cache.remote()])
        else:
            value_ref = ray.put(None)

        # rewards
        r_refs = []
        # support remote RM API with ray
        if not self.remote_rm_url:
            for rm in self.reward_model:
<<<<<<< HEAD
                r_refs.append(rm.forward.remote(sequences_cpu, attention_mask_cpu, packed_seq_lens=packed_seq_lens, pad_sequence=True, visual_inputs=visual_inputs_cpu))
=======
                r_refs.append(
                    rm.forward.remote(
                        sequences_cpu, attention_mask_cpu, packed_seq_lens=packed_seq_lens, pad_sequence=True
                    )
                )
>>>>>>> 261c03ac
        else:
            # remote RM
            if not self.packing_samples:
                queries = self.tokenizer.batch_decode(sequences_cpu, skip_special_tokens=False)
            else:
                sequences_list = []
                offset = 0
                tokens_list = sequences_cpu.tolist()[0]
                for length in packed_seq_lens:
                    sequences_list.append(tokens_list[offset : offset + length])
                    offset += length
                queries = self.tokenizer.batch_decode(sequences_list, skip_special_tokens=False)

            if self.custom_reward_func:
                r = self.custom_reward_func.remote(queries, samples.prompts, samples.labels)
                r_refs.append(r)
            else:
                for rm in self.remote_rm_url:
                    r = remote_rm_fn_ray.remote(rm, queries=queries, prompts=samples.prompts, labels=samples.labels)
                    r_refs.append(r)

        if args.colocate_all_models and not self.remote_rm_url:
            ray.get(r_refs)
            ray.get([self.reward_model[0].empty_cache.remote()])

        # log probs
        action_log_probs = self.actor(
<<<<<<< HEAD
            sequences, 
            num_actions, 
            attention_mask, 
            ring_attn_group=self.strategy.ring_attn_group,
            logps_allgather=True,
            packed_seq_lens=packed_seq_lens,
            visual_inputs=visual_inputs
=======
            sequences,
            num_actions,
            attention_mask,
            ring_attn_group=self.strategy.ring_attn_group,
            logps_allgather=True,
            packed_seq_lens=packed_seq_lens,
>>>>>>> 261c03ac
        )
        actor_value_rm_time = time.time() - start

        # wait initial/critic/reward model done
        start = time.time()
        ref_values = ray.get([base_action_log_probs_ref, value_ref] + r_refs)
        wait_time = time.time() - start

        base_action_log_probs, value, rewards = ref_values[0], ref_values[1], ref_values[2:]
        if base_action_log_probs is not None:
            base_action_log_probs = base_action_log_probs.to(device)
        if value is not None:
            value = value.to(device)

        total_rewards = [r.pop('rewards').to(device) if isinstance(r,dict) else r.to(device) for r in rewards]
        specific_rewards = {}
        for r in rewards:
            if isinstance(r,dict):
                for k in r.keys():
                    r[k] = r[k].to(device)
                specific_rewards.update(r)

        r = self.reward_fn(total_rewards) if len(total_rewards) > 0 else total_rewards[0]

        # avoid CUDA OOM when colocate models
        if args.colocate_critic_reward and not self.remote_rm_url:
            ray.get([self.reward_model[0].empty_cache.remote()])

        if args.colocate_actor_ref or args.colocate_all_models:
            torch.cuda.empty_cache()

        if (self.initial_model is not None) and (not args.use_kl_loss):
            kl = compute_approx_kl(
                action_log_probs,
                base_action_log_probs,
                action_mask=action_mask,
                kl_estimator=self.strategy.args.kl_estimator,
            )
        else:
            kl = torch.zeros_like(action_log_probs, dtype=action_log_probs.dtype, device=device)

        if not self.packing_samples:
            kl_mean = masked_mean(kl, action_mask, dim=-1)
        else:
            if self.strategy.ring_attn_group is not None:
                assert samples.pad_len is not None
                sequences, attention_mask, num_actions, packed_seq_lens, _, _, kl = unpad_sequences(
                    pad_len=samples.pad_len,
                    sequences=sequences,
                    attention_mask=attention_mask,
                    num_actions=num_actions,
                    packed_seq_lens=packed_seq_lens,
                    ring_attn_group=self.strategy.ring_attn_group,
                    action_log_probs=action_log_probs,
                    values=value,
<<<<<<< HEAD
                    kl=kl
=======
                    kl=kl,
>>>>>>> 261c03ac
                )
            # convert tensor into list of tensors so that it's easier to manipulate
            # within dataset.
            sequences = unpacking_samples(sequences, packed_seq_lens)
            attention_mask = None
            action_log_probs = unpacking_samples(action_log_probs, num_actions)
            if value is not None:
                value = unpacking_samples(value, num_actions)
            if base_action_log_probs is not None:
                base_action_log_probs = unpacking_samples(base_action_log_probs, num_actions)

            kl = unpacking_samples(kl, num_actions)
            kl_mean = torch.tensor([each_kl.mean() for each_kl in kl], device=device)

        if not args.use_kl_loss:
            base_action_log_probs = None

        info = {
            "kl": kl_mean,
            "reward": r,
            "response_length": samples.response_length,
            "total_length": samples.total_length,
            "num_actions": num_actions,
            **specific_rewards
        }

        if self.strategy.args.perf:
            self.perf_stats["actor_value_rm_time"] += actor_value_rm_time
            self.perf_stats["wait_time"] += wait_time
        assert len(visual_inputs) > 0
        experience = Experience(
            sequences,
            action_log_probs,
            base_action_log_probs,
            value,
            None,
            None,
            attention_mask,
            action_mask,
            info,
            kl,
            visual_inputs=visual_inputs
        )

        self.actor.train()  # reset model state
        return experience

    def _generate_vllm(self, all_prompts: List[str], all_labels, **kwargs) -> List[Samples]:
        from vllm import SamplingParams
        self.response_length_list = []
        # round-robin load balance
        rank = torch.distributed.get_rank() // self.strategy.ring_attn_size
        world_size = torch.distributed.get_world_size() // self.strategy.ring_attn_size

        # Select LLM engines: assign each rank an engine, or cycle through engines if world_size < engine_count
        if len(self.vllm_engines) <= world_size:
            llms = [self.vllm_engines[rank % len(self.vllm_engines)]]
        else:
            llms = self.vllm_engines[rank::world_size]

        args = self.strategy.args

        sampling_params = SamplingParams(
            temperature=kwargs.get("temperature", 1.0),
            top_p=kwargs.get("top_p", 1.0),
            top_k=kwargs.get("top_k", -1),
            max_tokens=kwargs.get("max_new_tokens", 1024),
            min_tokens=kwargs.get("min_new_tokens", 1),
            skip_special_tokens=kwargs.get("skip_special_tokens", False),
            include_stop_str_in_output=True,
        )

        # Expand prompt list based on the number of samples per prompt
        all_prompts = sum([[prompt] * args.n_samples_per_prompt for prompt in all_prompts], [])
        batch_size = (len(all_prompts) + len(llms) - 1) // len(llms)
        all_labels = sum([[label] * args.n_samples_per_prompt for label in all_labels], [])

        batch_size = (len(all_prompts) + len(llms) - 1) // len(llms)
        # Distribute requests to engines and collect responses to outputs
        refs = []
        if self.data_processor is None:
            # For LLM
            all_prompt_token_ids = self.tokenize_fn(all_prompts, self.prompt_max_len, padding=False)["input_ids"]
            for i, llm in enumerate(llms):
                prompt_token_ids = all_prompt_token_ids[i * batch_size : (i + 1) * batch_size]
                refs.append(
                    llm.add_requests.remote(rank, sampling_params=sampling_params, prompt_token_ids=prompt_token_ids)
                )
        else:
            # For VLM
            for i, llm in enumerate(llms):
                messages = all_prompts[i * batch_size : (i + 1) * batch_size]
                if messages:
                    prompts = self.data_processor.apply_chat_template(messages, tokenize=False, add_generation_prompt=True)
                    images = [self.data_processor.get_images_from_messages(m) for m in messages]
                    vllm_inputs = [{
                            "prompt": p,
                            "multi_modal_data":{"image": imgs} if imgs else None,
                            "mm_processor_kwargs": {
                                "min_pixels": int(os.getenv("MIN_PIXELS", 4 * 28 * 28)),
                                "max_pixels": int(os.getenv("MAX_PIXELS", 640 * 28 * 28)),
                            },
                        } for p, imgs in zip(prompts,images)]
                    refs.append(
                        llm.add_requests_vlm.remote(rank, sampling_params=sampling_params, vllm_vision_input=vllm_inputs)
                    )


        ray.get(refs)

        # Make sure all requests are sent.
        if self.strategy.ring_attn_group is None:
            torch.distributed.barrier()

        # Retrieve and combine results from all outputs
        all_output_refs = []
        for i, llm in enumerate(llms):
            all_output_refs.append(llm.get_responses.remote(rank))
        all_outputs = sum(ray.get(all_output_refs), [])

        samples_list = []
        for i in range(0, len(all_outputs), args.micro_rollout_batch_size):
            outputs = all_outputs[i : i + self.strategy.args.micro_rollout_batch_size]
            prompts = all_prompts[i : i + self.strategy.args.micro_rollout_batch_size]
            labels = all_labels[i : i + self.strategy.args.micro_rollout_batch_size]
            if not self.packing_samples:
                # NOTE: concat all outputs to following format:
                #
                # | [PAD] [PAD] token token token | token token [EOS] [PAD] |
                # | token token token token token | token token [EOS] [PAD] |
                # | [PAD] [PAD] [PAD] token token | token token token [EOS] |
                # |<---------- prompt ----------->|<-------- answer ------->|
                max_input_len, max_output_len = 0, 0
                for output in outputs:
                    max_input_len = max(max_input_len, len(output.prompt_token_ids))
                    max_output_len = max(max_output_len, len(output.outputs[0].token_ids))

                pad_token_id, eos_token_id = self.tokenizer.pad_token_id, self.tokenizer.eos_token_id
                sequences = []
                for output in outputs:
                    # left padding input
                    input_len = len(output.prompt_token_ids)
                    input_ids = [pad_token_id] * (max_input_len - input_len) + list(output.prompt_token_ids)

                    # right padding output
                    output_len = len(output.outputs[0].token_ids)
                    output_ids = list(output.outputs[0].token_ids) + [pad_token_id] * (max_output_len - output_len)

                    # concat input and output
                    sequences.append(input_ids + output_ids)

                sequences = torch.tensor(sequences)
                sequences, attention_mask, action_mask = self.actor.process_sequences(
                    sequences, max_input_len, eos_token_id, pad_token_id
                )
                sequences = sequences.to("cuda")
                attention_mask = attention_mask.to("cuda")
                action_mask = action_mask.to("cuda")
                # Collect for visual input
                visual_inputs = None
                if self.data_processor is not None:
                    visual_inputs = self.data_processor(prompts, self.prompt_max_len, device="cuda")
                    visual_inputs.pop("input_ids")
                    visual_inputs.pop("attention_mask")
                    visual_inputs = {k: v.to("cuda") for k, v in visual_inputs.items()}
                self.response_length_list.extend(attention_mask.float().sum(dim=-1).tolist())
                samples_list.append(
                    Samples(
                        sequences=sequences,
                        attention_mask=attention_mask,
                        action_mask=action_mask,
                        num_actions=action_mask.size(1),
                        packed_seq_lens=None,
                        response_length=action_mask.float().sum(dim=-1),
                        total_length=attention_mask.float().sum(dim=-1),
                        prompts=prompts,
                        visual_inputs=visual_inputs,
                        labels=labels,
<<<<<<< HEAD
                        pad_len=None
=======
                        pad_len=None,
>>>>>>> 261c03ac
                    )
                )
            else:
                # NOTE: concat all outputs to following format:
                #
                # | token token token | token token [EOS] | token token token token token | token token [EOS] | token token | token token token [EOS] |
                # |<---  prompt ----->|<---- answer ----->|<---------- prompt ----------->|<----- answer ---->|<- prompt -->|<-------- answer ------->|
                pad_token_id, eos_token_id = self.tokenizer.pad_token_id, self.tokenizer.eos_token_id
                sequences = []
                packed_seq_lens = []
                attention_mask = []
                num_actions = []
                for i, output in enumerate(outputs):
                    input_len = len(output.prompt_token_ids)
                    output_len = len(output.outputs[0].token_ids)
                    packed_seq_lens.append(input_len + output_len)
                    sequences.extend(output.prompt_token_ids + list(output.outputs[0].token_ids))
                    attention_mask.extend([i + 1] * (input_len + output_len))

                    # current_action_mask = [0] * (input_len - 1) + [1] * output_len + [0]
                    # num_actions.append(max(1, sum(current_action_mask)))
                    num_actions.append(max(1, output_len))

                # pad seq makes the sequence a multiple of ring_attention_size.
                pad_len = None
                if self.strategy.ring_attn_group is not None:
                    pad_len, sequences, attention_mask, num_actions, packed_seq_lens = pad_sequences(
                        sequences=sequences,
                        attention_mask=attention_mask,
                        num_actions=num_actions,
                        packed_seq_lens=packed_seq_lens,
                        ring_attn_group=self.strategy.ring_attn_group,
<<<<<<< HEAD
                        pad_token_id=pad_token_id
=======
                        pad_token_id=pad_token_id,
>>>>>>> 261c03ac
                    )

                sequences = torch.tensor(sequences, device="cuda").unsqueeze(0)
                attention_mask = torch.tensor(attention_mask, device="cuda").unsqueeze(0)
                action_mask = None
                response_length = torch.tensor(num_actions, device="cuda", dtype=torch.float)
                self.response_length_list.extend(num_actions)
                total_length = torch.tensor(packed_seq_lens, device="cuda", dtype=torch.float)
                # Collect for visual input
                visual_inputs = None
                if self.data_processor is not None:
                    visual_inputs = self.data_processor(prompts, self.prompt_max_len, device="cuda")
                    visual_inputs.pop("input_ids")
                    visual_inputs.pop("attention_mask")
                    visual_inputs = {k: v.to("cuda") for k, v in visual_inputs.items()}
                samples_list.append(
                    Samples(
                        sequences=sequences,
                        attention_mask=attention_mask,
                        action_mask=None,
                        num_actions=num_actions,
                        packed_seq_lens=packed_seq_lens,
                        response_length=response_length,
                        total_length=total_length,
                        prompts=prompts,
                        visual_inputs=visual_inputs,
                        labels=labels,
<<<<<<< HEAD
                        pad_len=pad_len
=======
                        pad_len=pad_len,
>>>>>>> 261c03ac
                    )
                )
        return samples_list

    def flush(self):
        "Ensure all experience has been send to critic"
        if self.critic is not None:
            ray.get(self._ref)
            self._ref = None<|MERGE_RESOLUTION|>--- conflicted
+++ resolved
@@ -172,11 +172,7 @@
 
         # custom reward func for reinforced finetuning
         self.custom_reward_func = None
-<<<<<<< HEAD
-        self.response_length_list = []
-=======
         remote_rm_url = [remote_rm_url] if isinstance(remote_rm_url, str) else remote_rm_url
->>>>>>> 261c03ac
         if remote_rm_url and remote_rm_url[0].endswith(".py"):
             print(f"Loading custom `reward_func(queries, prompts, labels)` from {remote_rm_url[0]}")
             import importlib.util
@@ -218,9 +214,6 @@
         After that, we will calculate the advantages and returns for each experience.
         """
         args = self.strategy.args
-<<<<<<< HEAD
-=======
-
         # vLLM wakeup when vllm_enable_sleep
         if self.strategy.args.vllm_enable_sleep:
             from openrlhf.trainer.ray.vllm_engine import batch_vllm_engine_call
@@ -229,7 +222,6 @@
             torch.distributed.barrier()
             torch.cuda.synchronize()
 
->>>>>>> 261c03ac
         # generate responses
         if self.strategy.ring_attn_group is not None:
             # Only rank 0 in the ring attention group executes the generation function, and then broadcasts it to all other ranks.
@@ -238,12 +230,7 @@
                 dist.broadcast_object_list(samples_list, src=dist.get_rank(), group=self.strategy.ring_attn_group)
             else:
                 world_size = torch.distributed.get_world_size() // args.ring_attn_size
-<<<<<<< HEAD
-                samples_list = [None] * (args.n_samples_per_prompt * args.rollout_batch_size // world_size // args.micro_rollout_batch_size)
-                dist.broadcast_object_list(samples_list, src=self.strategy.ring_attn_ranks[0], group=self.strategy.ring_attn_group)
-        else:
-            samples_list = self.generate_samples(all_prompts, all_labels, **generate_kwargs)
-=======
+
                 samples_list = [None] * (
                     args.rollout_batch_size * args.n_samples_per_prompt // world_size // args.micro_rollout_batch_size
                 )
@@ -256,8 +243,6 @@
         # vLLM offload when vllm_enable_sleep
         if self.strategy.args.vllm_enable_sleep:
             batch_vllm_engine_call(self.vllm_engines, "sleep")
-
->>>>>>> 261c03ac
         torch.distributed.barrier()
         torch.cuda.synchronize()
 
@@ -354,7 +339,6 @@
                 visual_inputs = None
 
             sequences, attention_mask, action_mask = self.actor.generate(**inputs, **generate_kwargs)
-            self.response_length_list.extend(attention_mask.float().sum(dim=-1).tolist())
             samples = Samples(
                 sequences=sequences,
                 attention_mask=attention_mask,
@@ -673,7 +657,6 @@
         # init log probs
         if self.initial_model is not None:
             base_action_log_probs_ref = self.initial_model.forward.remote(
-<<<<<<< HEAD
             sequences_cpu, 
             num_actions, 
             attention_mask_cpu, 
@@ -681,10 +664,6 @@
             packed_seq_lens=packed_seq_lens,
             visual_inputs=visual_inputs_cpu
         )
-=======
-                sequences_cpu, num_actions, attention_mask_cpu, logps_allgather=True, packed_seq_lens=packed_seq_lens
-            )
->>>>>>> 261c03ac
 
             if args.colocate_actor_ref or args.colocate_all_models:
                 ray.get([base_action_log_probs_ref])
@@ -709,15 +688,7 @@
         # support remote RM API with ray
         if not self.remote_rm_url:
             for rm in self.reward_model:
-<<<<<<< HEAD
                 r_refs.append(rm.forward.remote(sequences_cpu, attention_mask_cpu, packed_seq_lens=packed_seq_lens, pad_sequence=True, visual_inputs=visual_inputs_cpu))
-=======
-                r_refs.append(
-                    rm.forward.remote(
-                        sequences_cpu, attention_mask_cpu, packed_seq_lens=packed_seq_lens, pad_sequence=True
-                    )
-                )
->>>>>>> 261c03ac
         else:
             # remote RM
             if not self.packing_samples:
@@ -745,7 +716,6 @@
 
         # log probs
         action_log_probs = self.actor(
-<<<<<<< HEAD
             sequences, 
             num_actions, 
             attention_mask, 
@@ -753,14 +723,6 @@
             logps_allgather=True,
             packed_seq_lens=packed_seq_lens,
             visual_inputs=visual_inputs
-=======
-            sequences,
-            num_actions,
-            attention_mask,
-            ring_attn_group=self.strategy.ring_attn_group,
-            logps_allgather=True,
-            packed_seq_lens=packed_seq_lens,
->>>>>>> 261c03ac
         )
         actor_value_rm_time = time.time() - start
 
@@ -816,11 +778,7 @@
                     ring_attn_group=self.strategy.ring_attn_group,
                     action_log_probs=action_log_probs,
                     values=value,
-<<<<<<< HEAD
-                    kl=kl
-=======
                     kl=kl,
->>>>>>> 261c03ac
                 )
             # convert tensor into list of tensors so that it's easier to manipulate
             # within dataset.
@@ -986,7 +944,6 @@
                     visual_inputs.pop("input_ids")
                     visual_inputs.pop("attention_mask")
                     visual_inputs = {k: v.to("cuda") for k, v in visual_inputs.items()}
-                self.response_length_list.extend(attention_mask.float().sum(dim=-1).tolist())
                 samples_list.append(
                     Samples(
                         sequences=sequences,
@@ -999,11 +956,7 @@
                         prompts=prompts,
                         visual_inputs=visual_inputs,
                         labels=labels,
-<<<<<<< HEAD
-                        pad_len=None
-=======
                         pad_len=None,
->>>>>>> 261c03ac
                     )
                 )
             else:
@@ -1036,18 +989,13 @@
                         num_actions=num_actions,
                         packed_seq_lens=packed_seq_lens,
                         ring_attn_group=self.strategy.ring_attn_group,
-<<<<<<< HEAD
-                        pad_token_id=pad_token_id
-=======
                         pad_token_id=pad_token_id,
->>>>>>> 261c03ac
                     )
 
                 sequences = torch.tensor(sequences, device="cuda").unsqueeze(0)
                 attention_mask = torch.tensor(attention_mask, device="cuda").unsqueeze(0)
                 action_mask = None
                 response_length = torch.tensor(num_actions, device="cuda", dtype=torch.float)
-                self.response_length_list.extend(num_actions)
                 total_length = torch.tensor(packed_seq_lens, device="cuda", dtype=torch.float)
                 # Collect for visual input
                 visual_inputs = None
@@ -1068,11 +1016,7 @@
                         prompts=prompts,
                         visual_inputs=visual_inputs,
                         labels=labels,
-<<<<<<< HEAD
-                        pad_len=pad_len
-=======
                         pad_len=pad_len,
->>>>>>> 261c03ac
                     )
                 )
         return samples_list
